--- conflicted
+++ resolved
@@ -30,30 +30,10 @@
         context.subscriptions.push(disposable);
     
         var disposable = vscode.commands.registerCommand('pymakr.connect', function () {
+            terminal.show()
+            pymakr.connect()
+        })
 
-<<<<<<< HEAD
-=======
-
-    var disposable = vscode.commands.registerCommand('pymakr.download', function () {
-        terminal.show()
-        pymakr.download()
-    })
-    context.subscriptions.push(disposable);
-
-    var disposable = vscode.commands.registerCommand('pymakr.globalSettings', function () {
-        pymakr.openGlobalSettings()
-    })
-    context.subscriptions.push(disposable);
-
-    var disposable = vscode.commands.registerCommand('pymakr.projectSettings', function () {
-        pymakr.openProjectSettings()
-    })
-    context.subscriptions.push(disposable);
-
-    var disposable = vscode.commands.registerCommand('pymakr.disconnect', function () {
-        pymakr.disconnect()
-    });
-    context.subscriptions.push(disposable);
 
     // not used. open/close terminal command is already available. 
     // Terminal opens automatically when doing a connect, run or sync action.
@@ -61,14 +41,6 @@
     //     pymakr.toggleVisibility()
     // });
     // context.subscriptions.push(disposable);
-
-    var disposable = vscode.commands.registerCommand('pymakr.toggleConnect', function () {
-        if(!pymakr.pyboard.connected){
->>>>>>> 6d89e31d
-            terminal.show()
-            pymakr.connect()
-        })
-        context.subscriptions.push(disposable);
     
         var disposable = vscode.commands.registerCommand('pymakr.run', function () {
             terminal.show()
