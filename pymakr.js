--- conflicted
+++ resolved
@@ -23,83 +23,14 @@
             pymakr.writeHelpText()
         })
         context.subscriptions.push(disposable);
-    
-<<<<<<< HEAD
-    var terminal = v.terminal
-
-    var disposable = vscode.commands.registerCommand('pymakr.help', function () {
-        terminal.show()
-        pymakr.writeHelpText()
-    })
-    context.subscriptions.push(disposable);
-
-    var disposable = vscode.commands.registerCommand('pymakr.listCommands', function () {
-        v.showQuickPick()
-    })
-    context.subscriptions.push(disposable);
-
-    var disposable = vscode.commands.registerCommand('pymakr.connect', function () {
-        terminal.show()
-        pymakr.connect()
-    })
-    context.subscriptions.push(disposable);
-
-    var disposable = vscode.commands.registerCommand('pymakr.run', function () {
-        terminal.show()
-        pymakr.run()
-    })
-    context.subscriptions.push(disposable);
-
-    var disposable = vscode.commands.registerCommand('pymakr.runselection', function () {
-        terminal.show()
-        pymakr.runselection()
-    })
-    context.subscriptions.push(disposable);
-    var disposable = vscode.commands.registerCommand('pymakr.upload', function () {
-        terminal.show()
-        pymakr.upload()
-    })
-    context.subscriptions.push(disposable);
-
-
-    var disposable = vscode.commands.registerCommand('pymakr.download', function () {
-        terminal.show()
-        pymakr.download()
-    })
-    context.subscriptions.push(disposable);
-
-    var disposable = vscode.commands.registerCommand('pymakr.globalSettings', function () {
-        pymakr.openGlobalSettings()
-    })
-    context.subscriptions.push(disposable);
-
-    var disposable = vscode.commands.registerCommand('pymakr.projectSettings', function () {
-        pymakr.openProjectSettings()
-    })
-    context.subscriptions.push(disposable);
-
-    var disposable = vscode.commands.registerCommand('pymakr.disconnect', function () {
-        pymakr.disconnect()
-    });
-    context.subscriptions.push(disposable);
-
-    // not used. open/close terminal command is already available. 
-    // Terminal opens automatically when doing a connect, run or sync action.
-    var disposable = vscode.commands.registerCommand('pymakr.toggleREPL', function () {
-        pymakr.toggleVisibility()
-    });
-    context.subscriptions.push(disposable);
-
-    var disposable = vscode.commands.registerCommand('pymakr.toggleConnect', function () {
-        if(!pymakr.pyboard.connected){
-=======
+        
         var disposable = vscode.commands.registerCommand('pymakr.listCommands', function () {
             v.showQuickPick()
         })
         context.subscriptions.push(disposable);
     
         var disposable = vscode.commands.registerCommand('pymakr.connect', function () {
->>>>>>> de7c125f
+
             terminal.show()
             pymakr.connect()
         })
@@ -111,6 +42,12 @@
         })
         context.subscriptions.push(disposable);
     
+        var disposable = vscode.commands.registerCommand('pymakr.runselection', function () {
+            terminal.show()
+            pymakr.runselection()
+        })
+        context.subscriptions.push(disposable);
+
         var disposable = vscode.commands.registerCommand('pymakr.upload', function () {
             terminal.show()
             pymakr.upload()
