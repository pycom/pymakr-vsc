Includes support for electron/node versions:
* VSCode [master] uses Electron 6.1.4 , ABI: 73
* VSCode [1.31.0] uses Electron 3.1.2 , ABI: 64
* VSCode [1.38.0] uses Electron 4.2.10 , ABI: 69
* VSCode [1.39.0] uses Electron 4.2.10 , ABI: 69
* VSCode [1.40.0] uses Electron 6.1.2 , ABI: 73
* electron 3.1.2 uses ABI 64
   - win32   , x64  
   - win32   , ia32
   - darwin  , x64  
   - linux   , x64  
   - linux   , ia32
* electron 4.2.10 uses ABI 69
   - win32   , x64  
   - win32   , ia32
   - darwin  , x64  
   - linux   , x64  
   - linux   , ia32
* electron 6.1.2 uses ABI 73
   - win32   , x64  
   - win32   , ia32
   - darwin  , x64  
   - linux   , x64  
   - linux   , ia32
* electron 6.1.4 uses ABI 73
   - win32   , x64  
   - win32   , ia32
   - darwin  , x64  
   - linux   , x64  
   - linux   , ia32
* electron 7.1.1 uses ABI 75
   - win32   , x64  
   - win32   , ia32
   - darwin  , x64  
   - linux   , x64  
   - linux   , ia32

Includes support for electron/node versions:
* VSCode [master] uses Electron 6.1.4 , ABI: 73
* VSCode [1.31.0] uses Electron 3.1.2 , ABI: 64
* VSCode [1.38.0] uses Electron 4.2.10 , ABI: 69
* VSCode [1.39.0] uses Electron 4.2.10 , ABI: 69
* VSCode [1.40.0] uses Electron 6.1.2 , ABI: 73
* electron 3.1.2 uses ABI 64
Includes support for electron/node versions:
* VSCode [master] uses Electron 7.1.11 , ABI: 75
* VSCode [1.31.0] uses Electron 3.1.2 , ABI: 64
* VSCode [1.40.0] uses Electron 6.1.2 , ABI: 73
* VSCode [1.41.0] uses Electron 6.1.5 , ABI: 73
* VSCode [1.42.0] uses Electron 6.1.6 , ABI: 73
* electron 3.1.2 uses ABI 64
   - win32   , x64  
   - win32   , ia32
   - darwin  , x64  
   - linux   , x64  
   - linux   , ia32
* electron 6.1.2 uses ABI 73
   - win32   , x64  
   - win32   , ia32
   - darwin  , x64  
   - linux   , x64  
   - linux   , ia32
* electron 6.1.5 uses ABI 73
   - win32   , x64  
   - win32   , ia32
   - darwin  , x64  
   - linux   , x64  
   - linux   , ia32
* electron 6.1.6 uses ABI 73
   - win32   , x64  
   - win32   , ia32
   - darwin  , x64  
   - linux   , x64  
   - linux   , ia32
* electron 7.1.11 uses ABI 75
   - win32   , x64  
   - win32   , ia32
   - darwin  , x64  
   - linux   , x64  
   - linux   , ia32
* node 13.2.0 uses ABI 79
Includes support for electron/node versions:
* VSCode [master] uses Electron 7.1.11 , ABI: 75
* VSCode [1.31.0] uses Electron 3.1.2 , ABI: 64
* VSCode [1.40.0] uses Electron 6.1.2 , ABI: 73
* VSCode [1.41.0] uses Electron 6.1.5 , ABI: 73
* VSCode [1.42.0] uses Electron 6.1.6 , ABI: 73
* electron 3.1.2 uses ABI 64
   - win32   , x64  
   - win32   , ia32
   - darwin  , x64  
   - linux   , x64  
   - linux   , ia32
* electron 6.1.2 uses ABI 73
   - win32   , x64  
   - win32   , ia32
   - darwin  , x64  
   - linux   , x64  
   - linux   , ia32
* electron 6.1.5 uses ABI 73
   - win32   , x64  
   - win32   , ia32
   - darwin  , x64  
   - linux   , x64  
   - linux   , ia32
* electron 6.1.6 uses ABI 73
   - win32   , x64  
   - win32   , ia32
   - darwin  , x64  
   - linux   , x64  
   - linux   , ia32
* electron 7.1.11 uses ABI 75
   - win32   , x64  
   - win32   , ia32
   - darwin  , x64  
   - linux   , x64  
   - linux   , ia32
* node 13.2.0 uses ABI 79
Includes support for electron/node versions:
* VSCode [master] uses Electron 7.1.11 , ABI: 75
* VSCode [1.31.0] uses Electron 3.1.2 , ABI: 64
* VSCode [1.41.0] uses Electron 6.1.5 , ABI: 73
* VSCode [1.42.0] uses Electron 6.1.6 , ABI: 73
* VSCode [1.43.0] uses Electron 7.1.11 , ABI: 75
* electron 3.1.2 uses ABI 64
   - win32   , x64  
   - win32   , ia32
   - darwin  , x64  
   - linux   , x64  
   - linux   , ia32
* electron 6.1.5 uses ABI 73
   - win32   , x64  
   - win32   , ia32
   - darwin  , x64  
   - linux   , x64  
   - linux   , ia32
* electron 6.1.6 uses ABI 73
   - win32   , x64  
   - win32   , ia32
   - darwin  , x64  
   - linux   , x64  
   - linux   , ia32
* electron 7.1.1 uses ABI 75
   - win32   , x64  
   - win32   , ia32
   - darwin  , x64  
   - linux   , x64  
   - linux   , ia32
* electron 7.1.11 uses ABI 75
   - win32   , x64  
   - win32   , ia32
   - darwin  , x64  
   - linux   , x64  
   - linux   , ia32
Includes support for electron/node versions:
* VSCode [master] uses Electron 9.3.0 , ABI: 80
* VSCode [1.31.0] uses Electron 3.1.2 , ABI: 64
* VSCode [1.47.0] uses Electron 7.3.2 , ABI: 75
* VSCode [1.48.0] uses Electron 7.3.2 , ABI: 75
* VSCode [1.49.0] uses Electron 9.2.1 , ABI: 80
* electron 3.1.2 uses ABI 64
   - win32   , x64  
   - darwin  , x64  
   - linux   , x64  
* electron 7.3.2 uses ABI 75
   - win32   , x64  
   - darwin  , x64  
   - linux   , x64  
* electron 9.2.1 uses ABI 80
   - win32   , x64  
   - darwin  , x64  
   - linux   , x64  
* electron 9.3.0 uses ABI 80
   - win32   , x64  
   - darwin  , x64  
   - linux   , x64  
Includes support for electron/node versions:
* VSCode [master] uses Electron 9.3.0 , ABI:
* VSCode [1.31.0] uses Electron 3.1.2 , ABI: 64
* VSCode [1.47.0] uses Electron 7.3.2 , ABI: 75
* VSCode [1.48.0] uses Electron 7.3.2 , ABI: 75
* VSCode [1.49.0] uses Electron 9.2.1 , ABI:
* electron 3.1.2 uses ABI 64
   - win32   , x64  
   - darwin  , x64  
   - linux   , x64  
* electron 7.3.2 uses ABI 75
   - win32   , x64  
   - darwin  , x64  
   - linux   , x64  
* electron 9.2.1 uses ABI
* electron 9.3.0 uses ABI
Includes support for electron/node versions:
* VSCode [master] uses Electron 9.3.0 , ABI: 80
* VSCode [1.31.0] uses Electron 3.1.2 , ABI: 64
* VSCode [1.47.0] uses Electron 7.3.2 , ABI: 75
* VSCode [1.48.0] uses Electron 7.3.2 , ABI: 75
* VSCode [1.49.0] uses Electron 9.2.1 , ABI: 80
* electron 3.1.2 uses ABI 64
   - win32   , x64  
   - darwin  , x64  
   - linux   , x64  
* electron 7.3.2 uses ABI 75
   - win32   , x64  
   - darwin  , x64  
   - linux   , x64  
* electron 9.2.1 uses ABI 80
   - win32   , x64  
   - darwin  , x64  
   - linux   , x64  
* electron 9.3.0 uses ABI 80
   - win32   , x64  
   - darwin  , x64  
   - linux   , x64  
Includes support for electron/node versions:
* VSCode [master] uses Electron 9.3.0 , ABI: 80
* VSCode [1.31.0] uses Electron 3.1.2 , ABI: 64
* VSCode [1.47.0] uses Electron 7.3.2 , ABI: 75
* VSCode [1.48.0] uses Electron 7.3.2 , ABI: 75
* VSCode [1.49.0] uses Electron 9.2.1 , ABI: 80
* electron 3.1.2 uses ABI 64
   - win32   , x64  
   - darwin  , x64  
   - linux   , x64  
* electron 7.3.2 uses ABI 75
   - win32   , x64  
   - darwin  , x64  
   - linux   , x64  
* electron 9.2.1 uses ABI 80
   - win32   , x64  
   - darwin  , x64  
   - linux   , x64  
* electron 9.3.0 uses ABI 80
   - win32   , x64  
   - darwin  , x64  
   - linux   , x64  
Includes support for electron/node versions:
* VSCode [master] uses Electron 11.2.2 , ABI: 85
* VSCode [1.36.0] uses Electron 4.2.5 , ABI: 69
* VSCode [1.51.0] uses Electron 9.3.3 , ABI: 80
* VSCode [1.52.0] uses Electron 9.3.5 , ABI: 80
* VSCode [1.53.0] uses Electron 11.2.1 , ABI: 85
* electron 11.2.1 uses ABI 85
   - win32   , x64  
   - darwin  , x64  
   - linux   , x64  
* electron 11.2.2 uses ABI 85
   - win32   , x64  
   - darwin  , x64  
   - linux   , x64  
* electron 4.2.5 uses ABI 69
   - win32   , x64  
   - darwin  , x64  
   - linux   , x64  
* electron 9.3.3 uses ABI 80
   - win32   , x64  
   - darwin  , x64  
   - linux   , x64  
* electron 9.3.5 uses ABI 80
   - win32   , x64  
   - darwin  , x64  
   - linux   , x64  
Includes support for electron/node versions:
* VSCode [master] uses Electron 11.2.3 , ABI: 85
* VSCode [1.36.0] uses Electron 4.2.5 , ABI: 69
* VSCode [1.51.0] uses Electron 9.3.3 , ABI: 80
* VSCode [1.52.0] uses Electron 9.3.5 , ABI: 80
* VSCode [1.53.0] uses Electron 11.2.1 , ABI: 85
* electron 11.2.1 uses ABI 85
   - win32   , x64  
   - darwin  , x64  
   - linux   , x64  
* electron 11.2.3 uses ABI 85
   - win32   , x64  
   - darwin  , x64  
   - linux   , x64  
* electron 4.2.5 uses ABI 69
   - win32   , x64  
   - darwin  , x64  
   - linux   , x64  
* electron 9.3.3 uses ABI 80
   - win32   , x64  
   - darwin  , x64  
   - linux   , x64  
* electron 9.3.5 uses ABI 80
   - win32   , x64  
   - darwin  , x64  
<<<<<<< HEAD
=======
   - linux   , x64  
Includes support for electron/node versions:
* VSCode [master] uses Electron 11.2.3 , ABI: 85
* VSCode [1.36.0] uses Electron 4.2.5 , ABI: 69
* VSCode [1.51.0] uses Electron 9.3.3 , ABI: 80
* VSCode [1.52.0] uses Electron 9.3.5 , ABI: 80
* VSCode [1.53.0] uses Electron 11.2.1 , ABI: 85
* electron 11.2.1 uses ABI 85
   - win32   , x64  
   - darwin  , x64  
   - linux   , x64  
* electron 11.2.3 uses ABI 85
   - win32   , x64  
   - darwin  , x64  
   - linux   , x64  
* electron 4.2.5 uses ABI 69
   - win32   , x64  
   - darwin  , x64  
   - linux   , x64  
* electron 9.3.3 uses ABI 80
   - win32   , x64  
   - darwin  , x64  
   - linux   , x64  
* electron 9.3.5 uses ABI 80
   - win32   , x64  
   - darwin  , x64  
>>>>>>> c9b1b2fd
   - linux   , x64  <|MERGE_RESOLUTION|>--- conflicted
+++ resolved
@@ -285,8 +285,6 @@
 * electron 9.3.5 uses ABI 80
    - win32   , x64  
    - darwin  , x64  
-<<<<<<< HEAD
-=======
    - linux   , x64  
 Includes support for electron/node versions:
 * VSCode [master] uses Electron 11.2.3 , ABI: 85
@@ -313,5 +311,4 @@
 * electron 9.3.5 uses ABI 80
    - win32   , x64  
    - darwin  , x64  
->>>>>>> c9b1b2fd
    - linux   , x64  