--- conflicted
+++ resolved
@@ -4,17 +4,7 @@
     DefaultParameterSetName='download'
 )]
 param (
-<<<<<<< HEAD
-
-    # ToDo: read module version from package.json
-    # the (sub module = @serialport/bindings@9.0.6)
-    $module_name = '@serialport/bindings',
-    $module_ver  = '9.0.6',
-
     # Copy
-=======
-    # Copy 
->>>>>>> 3c4561d4
     [Parameter(ParameterSetName='copyonly')]
     [switch]$copyonly,
 
@@ -86,7 +76,7 @@
 
 )
 
-# read module version from package.json 
+# read module version from package.json
 # the (sub module = @serialport/bindings@8.0.4)
 
 $module_name = '@serialport/bindings'
@@ -244,7 +234,7 @@
         # from : \@serialport\bindings\build\Release\bindings.node
         # to a folder per "abi<ABI_ver>-<platform>-<arch>"
         switch ($loadmethod) {
-            'node' {        # use the node version for the path ( implemented by binding) 
+            'node' {        # use the node version for the path ( implemented by binding)
                             # supported by ('binding')('serialport')
                             # <root>/node_modules/@serialport/bindings/compiled/<version>/<platform>/<arch>/binding.node
                             # Note: runtime is not used in path
@@ -402,7 +392,7 @@
         #    npm install prebuild-install --save-dev
         # (c) jos_verlinde@hotmail.com
         # licence MIT
-        
+
         npm update node-abi
 
         foreach ($mod in "node-abi","prebuild-install","serialport" ){
