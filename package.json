{
  "name": "pymakr",
  "displayName": "Pymakr",
  "publisher": "Pycom",
<<<<<<< HEAD
  "description": "Tech preview of the upcoming v2",
  "version": "2.12.0",
=======
  "description": "Official Pymakr plugin for Pycom devices.",
  "version": "2.11.0",
>>>>>>> 081bc834
  "repository": {
    "url": "https://github.com/pycom/pymakr-vsc"
  },
  "preview": false,
  "engines": {
    "vscode": "^1.66.0",
    "node": "^14.19.1"
  },
  "categories": [
    "Other"
  ],
  "activationEvents": [
    "onStartupFinished"
  ],
  "main": "./extension.js",
  "release": {
    "plugins": [
      "@semantic-release/commit-analyzer",
      "@semantic-release/release-notes-generator",
      "@semantic-release/changelog",
      [
        "semantic-release-vsce",
        {
          "packageVsix": true
        }
      ],
      [
        "@semantic-release/github",
        {
          "assets": [
            {
              "path": "*.vsix",
              "label": "Extension File"
            }
          ]
        }
      ],
      "@semantic-release/git"
    ]
  },
  "icon": "media/pycom.png",
  "vsce": {
    "baseImagesUrl": "https://raw.githubusercontent.com/pycom/pymakr-vsc/next/"
  },
  "contributes": {
    "configuration": [
      {
        "title": "General",
        "properties": {
          "pymakr.ignore": {
            "type": "array",
            "items": {
              "type": "string"
            },
            "default": [
              ".vscode",
              ".gitignore",
              ".git",
              "env",
              "venv"
            ],
            "description": "Files to be ignored by Pymakr."
          },
          "pymakr.advancedMode": {
            "type": "boolean",
            "default": false,
            "description": "Prompts on actions instead of using defaults."
          }
        }
      },
      {
        "title": "Debug",
        "properties": {
          "pymakr.debug.logLevel": {
            "type": "string",
            "default": "info",
            "enum": [
              "fatal",
              "error",
              "warn",
              "info",
              "debugShort",
              "debug",
              "traceShort",
              "trace"
            ],
            "enumDescriptions": [
              "Plugin breaking errors",
              "Errors",
              "Warnings",
              "General plugin information",
              "Short debug messages",
              "Long debug messages",
              "Trace without stacktrace",
              "Trace with stacktrace"
            ],
            "description": "Defaults to 'info'. Logs can be read the PyMakr Output Channel (ctrl + shift u), or in the developer tools (ctrl + shift i)."
          },
          "pymakr.debug.logFilter": {
            "type": "string",
            "description": "Regular expression. If not empty, only logs matching the filter will be displayed.",
            "examples": [
              ".*terminal.*"
            ]
          }
        }
      },
      {
        "title": "Devices",
        "properties": {
          "pymakr.devices.autoConnect": {
            "type": "string",
            "enum": [
              "always",
              "never",
              "onLostConnection",
              "lastState"
            ],
            "enumDescriptions": [
              "Always auto connect to devices.",
              "Never auto connect to devices.",
              "Only auto connect to devices if connection was previously lost.",
              "Auto connect to devices that were never manually disconnected."
            ],
            "default": "lastState",
            "description": "When to connect devices automatically. Setting can be superseded on device level, by right clicking the device and selecting 'config'."
          },
          "pymakr.devices.include": {
            "type": "array",
            "items": {
              "type": "string"
            },
            "default": [
              "manufacturer=Pycom.*",
              "manufacturer=FTDI",
              "manufacturer=Microsoft",
              "manufacturer=Microchip Technology.*",
              "friendlyName=.*CH34[01].*",
              "friendlyName=.*CP21.*"
            ],
            "description": "Filter devices to include in the devices list. Uses regular expression. Matches can be done against any property, eg. \"Microsoft\" or against a specific property, eg. \"manufacturer=Microsoft\r\n\r\nFor a list of available devices, run the command \"list devices\"."
          },
          "pymakr.devices.exclude": {
            "type": "array",
            "items": {
              "type": "string"
            },
            "default": [],
            "description": "Same as Devices: Include, but for exclude. Excluded devices will not show, even if listed in the include list."
          },
          "pymakr.devices.names": {
            "type": "array",
            "items": {
              "type": "string"
            },
            "default": [
              "serial-number=device-name"
            ],
            "description": "Override device names by assigning a device serial number to a name.\r\n\r\nFor a list of available devices, run the command \"list devices\""
          },
          "pymakr.devices.nameTemplate": {
            "type": "string",
            "default": "{displayName} / {projectName}"
          }
        }
      },
      {
        "title": "Notifications",
        "properties": {
          "pymakr.notifications.showSharedTerminalInfo": {
            "type": "boolean",
            "default": true,
            "description": "Show notification when a shared terminal is created."
          }
        }
      }
    ],
    "jsonValidation": [
      {
        "fileMatch": "pymakr.conf",
        "url": "./pymakr.schema.json"
      }
    ],
    "languages": [
      {
        "id": "json",
        "filenamePatterns": [
          "pymakr.conf"
        ]
      }
    ],
    "terminal": {
      "profiles": [
        {
          "id": "pymakr.terminal-profile",
          "title": "PyMakr"
        }
      ]
    },
    "viewsContainers": {
      "activitybar": [
        {
          "id": "pymakr",
          "title": "PyMakr",
          "icon": "media/pycom.svg"
        }
      ]
    },
    "views": {
      "pymakr": [
        {
          "id": "pymakr-projects-tree",
          "name": "Projects",
          "icon": "media/pycom.svg",
          "contextualTitle": "Pymakr"
        },
        {
          "id": "pymakr-devices-tree",
          "name": "Devices",
          "icon": "media/pycom.svg",
          "contextualTitle": "Pymakr"
        }
      ]
    },
    "walkthroughs": [
      {
        "id": "pymakr-get-started",
        "title": "Pymakr 2 - Getting Started",
        "description": "A small walkthrough for getting started with Pymakr 2",
        "steps": [
          {
            "id": "createProject",
            "title": "Create a Project",
            "description": "Projects are folders that are optimized for synchronizing your codebase to your devices.\n\n[Create project](command:pymakr.createProjectPrompt)",
            "media": {
              "image": "media/readme/create-project.gif",
              "altText": "Create project"
            },
            "completionEvents": [
              "onCommand:pymakr.createProject",
              "onCommand:pymakr.createProjectInFolderPrompt",
              "onCommand:pymakr.createProjectPrompt"
            ]
          },
          {
            "id": "connectDevice",
            "title": "Connect a Device",
            "description": "Connecting a device will allow us to open its terminal, sync files and mount it as a storage device.",
            "media": {
              "image": "media/readme/connect-device.gif",
              "altText": "Connect devices"
            },
            "completionEvents": [
              "onCommand:pymakr.connect"
            ]
          },
          {
            "id": "uploadProject",
            "title": "Sync a Project to a Device",
            "description": "To get the code onto the device, we need to sync the project. If you have already connected a device you can skip the relevant steps.",
            "media": {
              "image": "media/readme/connect-device-and-sync-up.gif",
              "altText": "Upload project"
            },
            "completionEvents": [
              "onCommand:pymakr.uploadProject"
            ]
          },
          {
            "id": "organizeViews",
            "title": "Organize Pymakr views",
            "description": "By default, Pymakr's views reside in the Pymakr tab. We recommend moving these to a tab that fits your workflow. You can also move the entire tab.",
            "media": {
              "image": "media/readme/move-view.gif",
              "altText": "Connect devices"
            }
          },
          {
            "id": "readyToRock",
            "title": "Ready to rock",
            "description": "This concludes our short walkthrough. If you have questions or would like to follow the development, come visit us on our [repo](https://github.com/pycom/pymakr-vsc).",
            "media": {
              "image": "media/readme/move-view.gif",
              "altText": "Connect devices"
            }
          }
        ]
      }
    ],
    "viewsWelcome": [
      {
        "view": "pymakr-projects-tree",
        "contents": "You have no Pymakr projects in your workspace.\n\n[Create project](command:pymakr.createProjectPrompt)"
      },
      {
        "view": "pymakr-devices-tree",
        "contents": "Found no devices.\n\nIf you wish to unhide a previously hidden device, select this box and click the ellipsis menu (...). Then select \"Unhide a device\"."
      }
    ],
    "commands": [
      {
        "command": "pymakr.listDevices",
        "title": "List devices"
      },
      {
        "command": "pymakr.safeBootDevice",
        "title": "Safe boot device"
      },
      {
        "command": "pymakr.resetDevice",
        "title": "Hard reset device"
      },
      {
        "command": "pymakr.softResetDevice",
        "title": "Soft reset device"
      },
      {
        "command": "pymakr.eraseDevicePrompt",
        "title": "Erase device"
      },
      {
        "command": "pymakr.getPymakr",
        "title": "get Pymakr instance (for extension development)"
      },
      {
        "command": "pymakr.hideDevice",
        "title": "Hide device"
      },
      {
        "command": "pymakr.showTerminalHistory",
        "title": "Open terminal history"
      },
      {
        "command": "pymakr.createProjectInFolderPrompt",
        "title": "Create project in folder",
        "icon": "$(plus)"
      },
      {
        "command": "pymakr.createProjectPrompt",
        "title": "Create new project",
        "icon": "$(plus)"
      },
      {
        "command": "pymakr.configureDevice",
        "title": "Configure device"
      },
      {
        "command": "pymakr.connect",
        "title": "Connect device",
        "icon": "$(zap)"
      },
      {
        "command": "pymakr.addDeviceToFileExplorer",
        "title": "Open device in file explorer",
        "icon": "$(folder)"
      },
      {
        "command": "pymakr.newDeviceSerial",
        "title": "Serial"
      },
      {
        "command": "pymakr.newDeviceTelnet",
        "title": "Telnet"
      },
      {
        "command": "pymakr.unhideDevice",
        "title": "Unhide a device"
      },
      {
        "command": "pymakr.createTerminalPrompt",
        "title": "Create terminal",
        "icon": "$(terminal-view-icon)"
      },
      {
        "command": "pymakr.disconnect",
        "title": "Disconnect device",
        "icon": "$(debug-disconnect)"
      },
      {
        "command": "pymakr.downloadProject",
        "shortTitle": "Download",
        "title": "Download project from device",
        "icon": "$(cloud-download)"
      },
      {
        "command": "pymakr.uploadProject",
        "shortTitle": "Upload",
        "title": "Sync project to device",
        "icon": "$(cloud-upload)"
      },
      {
        "command": "pymakr.selectDevicesForProjectPrompt",
        "shortTitle": "$(plus)device",
        "title": "Select devices"
      },
      {
        "command": "pymakr.removeDeviceFromProject",
        "title": "Remove device from project",
        "shortTitle": "Remove device"
      },
      {
        "command": "pymakr.uploadPrompt",
        "title": "Upload to device"
      },
      {
        "command": "pymakr.runEditor",
        "title": "Run on device",
        "shortTitle": "Run"
      },
      {
        "command": "pymakr.runFile",
        "title": "Run file on device",
        "shortTitle": "Run"
      },
      {
        "command": "pymakr.toggleAdvancedMode",
        "title": "Toggle advanced mode"
      }
    ],
    "keybindings": [
      {
        "key": "ctrl+e",
        "command": "",
        "when": "terminalFocus"
      },
      {
        "key": "ctrl+f",
        "command": "",
        "when": "terminalFocus"
      },
      {
        "command": "pymakr.uploadPrompt",
        "key": "ctrl+shift+s",
        "mac": "cmd+shift+s"
      },
      {
        "command": "pymakr.runEditor",
        "key": "ctrl+shift+r",
        "mac": "cmd+shift+r"
      }
    ],
    "submenus": [
      {
        "id": "pymakr.newDeviceMenu",
        "label": "New device"
      },
      {
        "id": "pymakr.projectDeviceMenu",
        "icon": "$(ellipsis)",
        "label": "device"
      },
      {
        "id": "pymakr.editorContextMenu",
        "label": "pymakr"
      },
      {
        "id": "pymakr.explorerContextMenu",
        "label": "pymakr"
      }
    ],
    "menus": {
      "pymakr.newDeviceMenu": [
        {
          "command": "pymakr.newDeviceSerial"
        },
        {
          "command": "pymakr.newDeviceTelnet"
        }
      ],
      "pymakr.projectDeviceMenu": [
        {
          "command": "pymakr.safeBootDevice",
          "when": "viewItem == connectedProjectDevice || viewItem == connectedDevice",
          "group": "1-primary"
        },
        {
          "command": "pymakr.resetDevice",
          "when": "viewItem == connectedProjectDevice || viewItem == connectedDevice",
          "group": "1-primary"
        },
        {
          "command": "pymakr.softResetDevice",
          "when": "viewItem == connectedProjectDevice || viewItem == connectedDevice",
          "group": "1-primary"
        },
        {
          "command": "pymakr.disconnect",
          "when": "viewItem == connectedProjectDevice || viewItem == connectedDevice",
          "group": "1-primary"
        },
        {
          "command": "pymakr.removeDeviceFromProject",
          "when": "viewItem == connectedProjectDevice || viewItem == projectDevice",
          "group": "2-config"
        },
        {
          "command": "pymakr.eraseDevicePrompt",
          "when": "viewItem == connectedProjectDevice || viewItem == connectedDevice",
          "group": "2-config"
        },
        {
          "command": "pymakr.configureDevice",
          "group": "2-config"
        },
        {
          "command": "pymakr.hideDevice",
          "group": "2-config"
        },
        {
          "command": "pymakr.showTerminalHistory",
          "group": "5-debug"
        }
      ],
      "pymakr.editorContextMenu": [
        {
          "command": "pymakr.runEditor",
          "group": "pymakr"
        },
        {
          "command": "pymakr.uploadPrompt",
          "group": "pymakr"
        }
      ],
      "pymakr.explorerContextMenu": [
        {
          "command": "pymakr.createProjectInFolderPrompt",
          "group": "pymakr",
          "when": "explorerResourceIsFolder"
        },
        {
          "command": "pymakr.runFile",
          "group": "pymakr",
          "when": "!explorerResourceIsFolder"
        },
        {
          "command": "pymakr.uploadPrompt",
          "group": "pymakr"
        }
      ],
      "view/item/context": [
        {
          "command": "pymakr.addDeviceToFileExplorer",
          "group": "inline@10",
          "when": "viewItem == connectedDevice || viewItem == connectedProjectDevice"
        },
        {
          "command": "pymakr.selectDevicesForProjectPrompt",
          "group": "inline",
          "when": "viewItem == project"
        },
        {
          "command": "pymakr.downloadProject",
          "when": "viewItem == connectedProjectDevice",
          "group": "inline@8"
        },
        {
          "command": "pymakr.uploadProject",
          "when": "viewItem == connectedProjectDevice",
          "group": "inline@6"
        },
        {
          "command": "pymakr.createTerminalPrompt",
          "when": "viewItem == connectedDevice || viewItem == connectedProjectDevice",
          "group": "inline"
        },
        {
          "command": "pymakr.connect",
          "when": "viewItem == device || viewItem == projectDevice",
          "group": "inline"
        },
        {
          "command": "pymakr.disconnect",
          "when": "viewItem == connectedProjectDevice || viewItem == connectedDevice",
          "group": "inline@50"
        },
        {
          "submenu": "pymakr.projectDeviceMenu",
          "when": "viewItem != project",
          "group": "inline@100"
        }
      ],
      "view/title": [
        {
          "submenu": "pymakr.newDeviceMenu",
          "when": "view == pymakr-devices-tree"
        },
        {
          "command": "pymakr.unhideDevice",
          "when": "view == pymakr-devices-tree"
        },
        {
          "command": "pymakr.createProjectPrompt",
          "group": "navigation",
          "when": "view == pymakr-projects-tree"
        }
      ],
      "explorer/context": [
        {
          "submenu": "pymakr.explorerContextMenu"
        }
      ],
      "editor/context": [
        {
          "submenu": "pymakr.editorContextMenu"
        }
      ],
      "editor/title": [
        {
          "submenu": "pymakr.editorContextMenu"
        }
      ]
    }
  },
  "scripts": {
    "lint": "eslint .",
    "build:docs": "typedoc src/pymakr.js --media media",
    "pretest.bak": "npm run lint",
    "test": "npm run test:types && npm run test:unit && npm run test:integration",
    "test:types": "tsc --noEmit",
    "test:unit": "probs src",
    "test:integration": "node ./test/runTest.js",
    "test-watch:unit": "npx nodemon --exec npm run test:unit",
    "prepackage": "node .github/workflows/preparePackage.js",
    "package": "vsce package --baseImagesUrl https://raw.githubusercontent.com/pycom/pymakr-vsc/next/"
  },
  "devDependencies": {
    "@semantic-release/changelog": "^6.0.1",
    "@semantic-release/git": "^10.0.1",
    "@types/glob": "^7.2.0",
    "@types/mocha": "^9.0.0",
    "@types/node": "16.x",
    "@types/vscode": "^1.66.0",
    "@vscode/test-electron": "^2.0.3",
    "eslint": "^8.1.0",
    "glob": "^7.1.7",
    "mocha": "^9.1.3",
    "probs": "^1.1.0-12",
    "semantic-release": "^19.0.2",
    "semantic-release-vsce": "^5.0.8",
    "typedoc": "^0.22.13",
    "typescript": "^4.6.3"
  },
  "dependencies": {
    "@serialport/bindings-cpp": "^10.7.0",
    "cheap-watch": "^1.0.4",
    "consolite": "^0.3.8",
    "hookar": "^0.0.7-0",
    "micropython-ctl-cont": "^1.13.9",
    "picomatch": "^2.3.1",
    "prompts": "^2.4.2",
    "serialport": "^10.2.2"
  },
  "volta": {
    "node": "16.14.2"
  },
  "__metadata": {
    "id": "a15a8fb0-6dbf-4a0c-8701-21ffb9bb4c64",
    "publisherDisplayName": "Pycom",
    "publisherId": "d3cdb74f-f67b-47fb-957a-d550bc26b6ba",
    "isPreReleaseVersion": false
  }
}<|MERGE_RESOLUTION|>--- conflicted
+++ resolved
@@ -1,18 +1,13 @@
 {
-  "name": "pymakr",
-  "displayName": "Pymakr",
+  "name": "pymakr-preview",
+  "displayName": "Pymakr - Preview",
   "publisher": "Pycom",
-<<<<<<< HEAD
   "description": "Tech preview of the upcoming v2",
   "version": "2.12.0",
-=======
-  "description": "Official Pymakr plugin for Pycom devices.",
-  "version": "2.11.0",
->>>>>>> 081bc834
   "repository": {
     "url": "https://github.com/pycom/pymakr-vsc"
   },
-  "preview": false,
+  "preview": true,
   "engines": {
     "vscode": "^1.66.0",
     "node": "^14.19.1"
@@ -631,7 +626,6 @@
     "test:unit": "probs src",
     "test:integration": "node ./test/runTest.js",
     "test-watch:unit": "npx nodemon --exec npm run test:unit",
-    "prepackage": "node .github/workflows/preparePackage.js",
     "package": "vsce package --baseImagesUrl https://raw.githubusercontent.com/pycom/pymakr-vsc/next/"
   },
   "devDependencies": {
