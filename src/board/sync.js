--- conflicted
+++ resolved
@@ -303,15 +303,10 @@
           _this.number_of_changed_files = file_list.length
           _this.receive_files(0,file_list,function(){
             _this.logger.info("All items received")
-<<<<<<< HEAD
-            _this.progress("All items overritten")
-            _this.complete(cb)
-=======
             _this.progress("All items overwritten")
             _this.exit(function(){
               _this.complete(cb)
             })
->>>>>>> df9917fc
           })
         }
       }
@@ -323,15 +318,10 @@
           _this.number_of_changed_files = new_files.length
           _this.receive_files(0,new_files,function(){
             _this.logger.info("All items received")
-<<<<<<< HEAD
-            _this.progress("All items overritten")
-            _this.complete(cb)
-=======
             _this.progress("All items overwritten")
             _this.exit(function(){
               _this.complete(cb)
             })
->>>>>>> df9917fc
           })
         }
       }
