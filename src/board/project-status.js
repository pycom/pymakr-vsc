--- conflicted
+++ resolved
@@ -29,13 +29,10 @@
         return
       }
 
-<<<<<<< HEAD
       while(content_str.slice(content_str.length-2,content_str.length) != "]]"){
         content_str += "]"
       }
 
-=======
->>>>>>> 6d89e31d
       var json_content = []
       if(content_str != ""){
         try{
@@ -63,14 +60,10 @@
       this.logger.info('Writing project status file to board')
       var board_hash_array = Object.values(this.board_file_hashes)
       var project_file_content = new Buffer(JSON.stringify(board_hash_array))
-<<<<<<< HEAD
-      this.shell.writeFile('project.pymakr',null,project_file_content,true,cb,10) // last param prevents any retries
-=======
       this.shell.writeFile('project.pymakr',null,project_file_content,true,false,function(err){
         _this.changed = false
         cb(err)
       },10) // last param prevents any retries
->>>>>>> 6d89e31d
     }else{
       this.logger.info('No changes to file, not writing')
       cb()
@@ -130,10 +123,6 @@
           is_dir = filename.indexOf('.') == -1
         }
         if(is_dir){
-<<<<<<< HEAD
-=======
-          console.log("set as dir")
->>>>>>> 6d89e31d
           var files_from_folder = this.__get_local_files(file_path)
           if(files_from_folder.length > 0){
             var hash = crypto.createHash('sha256').update(filename).digest('hex')
