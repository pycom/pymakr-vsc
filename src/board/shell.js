'use babel';
var fs = require('fs');
import Logger from '../helpers/logger.js'
import ShellWorkers from './shell-workers.js'
import ApiWrapper from '../main/api-wrapper.js';
import Utils from '../helpers/utils.js';
import Config from '../config.js';
var crypto = require('crypto');
<<<<<<< HEAD
=======
var exec = require('child_process').exec
var fs = require('fs')
>>>>>>> 6d89e31d


export default class Shell {

  constructor(pyboard,cb,method,settings){
    this.config = Config.constants()
    this.settings = settings
    this.BIN_CHUNK_SIZE = this.settings.upload_chunk_size
    this.EOF = '\x04' // reset (ctrl-d)
    this.RETRIES = 2
    this.pyboard = pyboard
    this.api = new ApiWrapper()
    this.logger = new Logger('Shell')
    this.workers = new ShellWorkers(this,pyboard,settings)
    this.utils = new Utils(settings)
    this.lib_folder = this.api.getPackageSrcPath()
    this.package_folder = this.api.getPackagePath()
    this.working = false
    this.interrupt_cb = null
    this.interrupted = false

    this.logger.silly("Try to enter raw mode")
    this.pyboard.enter_raw_repl_no_reset(cb)
  }

  getVersion(cb){
    var command =
        "import os,sys\r\n" +
        "v = os.uname().release" +
        "sys.stdout.write(v)\r\n"

    this.pyboard.exec_(command,function(err,content){
      cb(content)
    })
  }

  getFreeMemory(cb){
    var command =
        "import os,sys\r\n" +
        "m = os.getfree('/flash')" +
        "sys.stdout.write(m)\r\n"

    this.pyboard.exec_(command,function(err,content){
      cb(content)
    })
  }

<<<<<<< HEAD
  writeFile(name,file_path,contents,compare_hash,callback,retries=0){
=======
  decompress(name,execute,cb){
    if(!execute){
      cb()
      return
    }
    var command =
        "import uzlib\r\n" +
        "def decompress(name):\r\n" +
        "  d = open(name,'r+')\r\n" +
        "  c = uzlib.decompress(d.read())\r\n" +
        "  d.close()\r\n" +
        "  d = open(name,'w')\r\n" +
        "  d.write(c)\r\n" +
        "  d.close()\r\n" +
        "decompress('"+name+"')\r\n"

    this.pyboard.exec_(command,function(err,content){
      cb(content)
    },40000)
  }

  compress(filepath,name,cb){

    var name_only = name.substr(name.lastIndexOf('/') + 1)
    var zipped_path = filepath.replace(name,"py_compressed/")
    var zipped_filepath = zipped_path+name_only+'.gz'

    this.utils.ensureDirectoryExistence(zipped_path)

    exec('python '+this.package_folder+'/scripts/compress.py "'+filepath+'" "'+zipped_filepath+'"',
      function(error,stdout,stderr){
        cb(error,stdout,zipped_filepath)
      }
    )
  }

  writeFile(name,file_path,contents,compare_hash,compress,callback,retries=0){
>>>>>>> 6d89e31d
    var _this = this
    this.working = true
    this.logger.info("Writing file: "+name)
    this.logger.info("on path: "+file_path)
    var compressed_path = null

    var cb = function(err,retry){
      setTimeout(function(){
        _this.working = false
        callback(err,retry)
      },100)
    }

    var worker = function(content,callback){
<<<<<<< HEAD
=======
      if(_this.interrupted){
        _this.interrupt_cb()
        return
      }
>>>>>>> 6d89e31d
      _this.workers.write_file(content,callback)
    }

    var retry = function(err){
      if(retries < _this.RETRIES){
<<<<<<< HEAD
        cb(null,true)
        setTimeout(function(){
            _this.writeFile(name,file_path,contents,compare_hash,cb,retries+1)
        },1000)
      }else{
        console.log("No more retries:")
=======
        cb(err,true)

        // if retrying for memory issues, do a safe-boot before retrying
        if(err.message.indexOf("Not enough memory") > -1){
          _this.logger.info("Safe booting...")
          _this.safeboot_restart(function(){
            _this.writeFile(name,file_path,contents,compare_hash,compress,cb,retries+1)
          })

        // if not for memory issues, do a normal retry
        }else{
          // wait one second to give the board time to process
          setTimeout(function(){
              _this.writeFile(name,file_path,contents,compare_hash,compress,cb,retries+1)
          },1000)
        }
      }else{
        _this.logger.verbose("No more retries:")
>>>>>>> 6d89e31d
        cb(err)
      }
    }

    var end = function(err,value_processed){
      if(_this.interrupted){
        _this.interrupt_cb()
        return
      }
      _this.eval("f.close()\r\n",function(close_err){
        if((err || close_err) && retries < _this.RETRIES){
          retry(err)

        }else if(!err && !close_err){
<<<<<<< HEAD
          if(compare_hash){
            _this.compare_hash(name,file_path,contents,function(match){
              if(match){
                cb(null)
              }else{
                _this.logger.warning("File hash check didn't match, trying again")
                retry(new Error("Filecheck failed"))
              }
            })
          }else{
            cb(null)
          }
=======
          if(compress){
            try{
              fs.unlinkSync(compressed_path)
            }catch(e){
              _this.logger.info("Removing compressed file failed, likely because it never existed. Otherwise, it'll be removed with the py_compiles folder after upload")
            }
          }

          _this.decompress(name,compress,function(){
            if(_this.interrupted){
              _this.interrupt_cb()
              return
            }
            if(compare_hash){
              _this.compare_hash(name,file_path,contents,function(match,err){
                _this.board_ready(function(){
                  if(match){
                    cb(null)
                  }else if(err){
                    _this.logger.warning("Error during file hash check: "+err.message)
                    retry(new Error("Filecheck failed: "+err.message))
                  }else{
                    _this.logger.warning("File hash check didn't match, trying again")
                    retry(new Error("Filecheck failed"))
                  }
                })
              })
            }else{
              _this.board_ready(function(){
                cb(null)
              })
            }
          })
>>>>>>> 6d89e31d
        }else if(err){
          cb(err)
        }else{
          cb(close_err)
        }
      })
    }

    var start = function(){
      // contents = utf8.encode(contents)
      var get_file_command =
        "import ubinascii\r\n"+
        "f = open('"+name+"', 'wb')\r\n"

<<<<<<< HEAD
    this.pyboard.exec_raw_no_reset(get_file_command,function(){
      _this.utils.doRecursively([contents,0],worker,end)
    })
=======
      _this.pyboard.exec_raw_no_reset(get_file_command,function(){
        _this.utils.doRecursively([contents,0],worker,end)
      })
    }

    if(compress){
      _this.compress(file_path,name,function(err,output,cp){
        compressed_path = cp
        contents = fs.readFileSync(compressed_path)
        start()
      })
    }else{
      start()
    }

>>>>>>> 6d89e31d
  }

  readFile(name,callback){
    var _this = this
    _this.working = true

    var cb = function(err,content_buffer,content_str){
      setTimeout(function(){
        _this.working = false
        callback(err,content_buffer,content_str)
      },100)
    }

    var command = "import ubinascii,sys\r\n"
    command += "f = open('"+name+"', 'rb')\r\n"

    command += "import ubinascii\r\n"

    command +=
        "while True:\r\n" +
        "    c = ubinascii.b2a_base64(f.read("+this.BIN_CHUNK_SIZE+"))\r\n" +
        "    sys.stdout.write(c)\r\n" +
        "    if not len(c) or c == b'\\n':\r\n" +
        "        break\r\n"

    this.pyboard.exec_raw(command,function(err,content){

      // Workaround for the "OK" return of soft reset, which is sometimes returned with the content
      if(content.indexOf("OK") == 0){
        content = content.slice(2,content.length)
      }
      var decode_result = _this.utils.base64decode(content)
      var content_buffer = decode_result[1]
      var content_str = decode_result[0].toString()

      _this.logger.silly(err)
      cb(err,content_buffer,content_str)
    },60000)
  }

  list_files(cb){
    var _this = this
    var file_list = ['']

    var end = function(err,file_list_2){
      cb(undefined,file_list)
    }

    var worker = function(params,callback){
      if(_this.interrupted){
        _this.interrupt_cb()
        return
      }
      _this.workers.list_files(params,callback)
    }

    this.utils.doRecursively(['/flash',[''],file_list],worker,end)
  }


  board_ready(cb){
    var _this = this
    var command =
        "import sys\r\n" +
        "sys.stdout.write('OK')\r\n"
    this.eval(command,cb,25000)
  }


  removeFile(name,cb){
    var _this = this
    var command =
        "import os\r\n" +
        "os.remove('"+name+"')\r\n"

    this.eval(command,cb)
  }

  createDir(name,cb){
    var command =
        "import os\r\n" +
        "os.mkdir('"+name+"')\r\n"

    this.eval(command,cb)
  }

  removeDir(name,cb){
    var command =
        "import os\r\n" +
        "os.rmdir('"+name+"')\r\n"

    this.eval(command,cb)
  }

  reset(cb){
    var _this = this
    var command =
        "import machine\r\n" +
        "machine.reset()\r\n"

    this.pyboard.exec_raw_no_reset(command,function(err){
      // don't wait for soft reset to be done, because device will be resetting
      _this.pyboard.soft_reset_no_follow(cb)
    })
  }

  safeboot_restart(cb){
    var _this = this
    this.pyboard.safe_boot(function(){
      _this.pyboard.enter_raw_repl_no_reset(cb)
    },4000)

  }

  get_version(cb){
    var _this = this
    var command = "import os; os.uname().release\r\n"

    this.eval(command,function(err,content){
      var version = content.replace(command,'').replace(/>>>/g,'').replace(/'/g,"").replace(/\r\n/g,"").trim()
      var version_int = _this.utils.calculate_int_version(version)
      if(version_int == 0 || isNaN(version_int)){
        err = new Error("Error retrieving version number")
      }else{
        err = undefined
      }
      cb(err,version_int,version)
    })
  }

  compare_hash(filename,file_path,content_buffer,cb){
    var _this = this

    var compare = function(local_hash){
      _this.get_hash(filename,function(err,remote_hash){
        cb(local_hash == remote_hash,err)
      })
    }
    // the file you want to get the hash
    if(file_path){
      var fd = fs.createReadStream(file_path);
      var hash = crypto.createHash('sha256');
      hash.setEncoding('hex');

      fd.on('end', function() {
          hash.end();
          var local_hash = hash.read()
          compare(local_hash)
      });
      fd.pipe(hash);
    }else{
      var local_hash = crypto.createHash('sha256').update(content_buffer.toString()).digest('hex');
      compare(local_hash)
    }
  }

  get_hash(filename,cb){
    var _this = this

    var command =
        "import uhashlib,ubinascii,sys\r\n" +
        "hash = uhashlib.sha256()\r\n" +
        "f = open('"+filename+"', 'rb')\r\n"+
        "while True:\r\n"+
        '    c = f.read('+this.BIN_CHUNK_SIZE+')\r\n'+
        '    if not c:\r\n'+
        '        break\r\n'+
        '    hash.update(c)\r\n'+
        "sys.stdout.write(ubinascii.hexlify(hash.digest()))\r\n"

    this.eval(command,function(err,content){
      content = content.slice(2,-3).replace('>','')
      _this.logger.silly(err)
      _this.logger.silly(content)
      cb(err,content)
    },20000)
  }


  // evaluates command through REPL and returns the resulting feedback
  eval(c,cb,timeout){
    var _this = this
    var command =
        c+"\r\n"

    this.pyboard.exec_raw(command,function(err,content){
      if(!err){
        err = _this.utils.parse_error(content)
      }
      if(err){
        _this.logger.error(err.message)
      }
      setTimeout(function(){
          cb(err,content)
      },100)

    },timeout)
  }

  exit(cb){
    var _this = this
    this.stop_working(function(){
      _this.__clean_close(cb)
    })
  }

  stop_working(cb){
    var _this = this
    if(this.working){
      _this.logger.info("Exiting shell while still working, doing interrupt")
      var cb_done = false
      this.interrupt_cb = function(){
        cb_done = true
        _this.working = false
        _this.interrupted = false
        _this.interrupt_cb = null
        _this.logger.info("Interrupt done, closing")
        cb()
      }
      this.interrupted = true
      setTimeout(function(){
        if(!cb_done){
          _this.logger.info("Interrupt timed out, continuing anyway")
          cb()
        }
      },1000)
    }else{
      _this.logger.info("Not working, continuing closing")
      cb()
    }
  }

  __clean_close(cb){
    var _this = this
    _this.logger.info("Closing shell cleanly")

    var finish = function(err){
      _this.logger.info("Closed successfully")
      if(_this.pyboard.connection.type != 'serial'){
        _this.pyboard.disconnect_silent()
      }
      if(cb){
        _this.logger.info("Callbacking outa here")
        cb(err)
      }else{
        _this.logger.info("No callback?!? Ok, whatevs")
      }
    }

    if(this.settings.reboot_after_upload){
      _this.logger.info("Rebooting after upload")
      this.reset(finish)
    }else{
      this.pyboard.enter_friendly_repl(function(err){
        _this.pyboard.send("\r\n")
        finish(err)
      })
    }
  }
}<|MERGE_RESOLUTION|>--- conflicted
+++ resolved
@@ -6,11 +6,8 @@
 import Utils from '../helpers/utils.js';
 import Config from '../config.js';
 var crypto = require('crypto');
-<<<<<<< HEAD
-=======
 var exec = require('child_process').exec
 var fs = require('fs')
->>>>>>> 6d89e31d
 
 
 export default class Shell {
@@ -58,9 +55,6 @@
     })
   }
 
-<<<<<<< HEAD
-  writeFile(name,file_path,contents,compare_hash,callback,retries=0){
-=======
   decompress(name,execute,cb){
     if(!execute){
       cb()
@@ -98,7 +92,6 @@
   }
 
   writeFile(name,file_path,contents,compare_hash,compress,callback,retries=0){
->>>>>>> 6d89e31d
     var _this = this
     this.working = true
     this.logger.info("Writing file: "+name)
@@ -113,26 +106,15 @@
     }
 
     var worker = function(content,callback){
-<<<<<<< HEAD
-=======
       if(_this.interrupted){
         _this.interrupt_cb()
         return
       }
->>>>>>> 6d89e31d
       _this.workers.write_file(content,callback)
     }
 
     var retry = function(err){
       if(retries < _this.RETRIES){
-<<<<<<< HEAD
-        cb(null,true)
-        setTimeout(function(){
-            _this.writeFile(name,file_path,contents,compare_hash,cb,retries+1)
-        },1000)
-      }else{
-        console.log("No more retries:")
-=======
         cb(err,true)
 
         // if retrying for memory issues, do a safe-boot before retrying
@@ -151,7 +133,6 @@
         }
       }else{
         _this.logger.verbose("No more retries:")
->>>>>>> 6d89e31d
         cb(err)
       }
     }
@@ -166,20 +147,6 @@
           retry(err)
 
         }else if(!err && !close_err){
-<<<<<<< HEAD
-          if(compare_hash){
-            _this.compare_hash(name,file_path,contents,function(match){
-              if(match){
-                cb(null)
-              }else{
-                _this.logger.warning("File hash check didn't match, trying again")
-                retry(new Error("Filecheck failed"))
-              }
-            })
-          }else{
-            cb(null)
-          }
-=======
           if(compress){
             try{
               fs.unlinkSync(compressed_path)
@@ -213,7 +180,6 @@
               })
             }
           })
->>>>>>> 6d89e31d
         }else if(err){
           cb(err)
         }else{
@@ -228,11 +194,6 @@
         "import ubinascii\r\n"+
         "f = open('"+name+"', 'wb')\r\n"
 
-<<<<<<< HEAD
-    this.pyboard.exec_raw_no_reset(get_file_command,function(){
-      _this.utils.doRecursively([contents,0],worker,end)
-    })
-=======
       _this.pyboard.exec_raw_no_reset(get_file_command,function(){
         _this.utils.doRecursively([contents,0],worker,end)
       })
@@ -248,7 +209,6 @@
       start()
     }
 
->>>>>>> 6d89e31d
   }
 
   readFile(name,callback){
